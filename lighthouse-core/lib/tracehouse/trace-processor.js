--- conflicted
+++ resolved
@@ -524,21 +524,11 @@
       firstMeaningfulPaint = lastCandidate;
     }
 
-<<<<<<< HEAD
-=======
     // LCP's trace event was first introduced in m78. We can't surface an LCP for older Chrome versions
->>>>>>> f0d7ceb2
     // LCP comes from the latest `largestContentfulPaint::Candidate`, but it can be invalidated
     // by a `largestContentfulPaint::Invalidate` event. In the case that the last candidate is
     // invalidated, the value will be undefined.
     let largestContentfulPaint;
-<<<<<<< HEAD
-    for (let i = frameEvents.length - 1; i >= 0; i--) {
-      const e = frameEvents[i];
-      if (e.ts <= navigationStart.ts) break;
-      if (e.name === 'largestContentfulPaint::Invalidate') break;
-      if (e.name !== 'largestContentfulPaint::Candidate') continue;
-=======
     let lcpInvalidated = false;
     // Iterate the events backwards.
     for (let i = frameEvents.length - 1; i >= 0; i--) {
@@ -553,7 +543,6 @@
       // If not an lcp 'Candidate', keep iterating.
       if (e.name !== 'largestContentfulPaint::Candidate') continue;
       // Found the last LCP candidate in the trace, let's use it.
->>>>>>> f0d7ceb2
       largestContentfulPaint = e;
       break;
     }
