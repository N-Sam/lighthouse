/**
 * @license Copyright 2017 Google Inc. All Rights Reserved.
 * Licensed under the Apache License, Version 2.0 (the "License"); you may not use this file except in compliance with the License. You may obtain a copy of the License at http://www.apache.org/licenses/LICENSE-2.0
 * Unless required by applicable law or agreed to in writing, software distributed under the License is distributed on an "AS IS" BASIS, WITHOUT WARRANTIES OR CONDITIONS OF ANY KIND, either express or implied. See the License for the specific language governing permissions and limitations under the License.
 */

.lh-vars {
  --text-font-family: Roboto, Helvetica, Arial, sans-serif;
  --monospace-font-family: 'Menlo', 'dejavu sans mono', 'Consolas', 'Lucida Console', monospace;
  --body-background-color: #fff;
  --body-font-size: 14px;
  --body-line-height: 18px;
  --subheader-font-size: 14px;
  --subheader-line-height: 20px;
  --subheader-color: hsl(206, 6%, 25%);
  --header-bg-color: #f1f3f4;
  --header-font-size: 20px;
  --header-line-height: 24px;
  --title-font-size: 24px;
  --title-line-height: 28px;
  --caption-font-size: 12px;
  --caption-line-height: 16px;
  --default-padding: 12px;
  --section-padding: 16px;
  --section-indent: 16px;
  --audit-group-indent: 16px;
  --audit-item-gap: 5px;
  --audit-indent: 16px;
  --text-indent: 8px;
  --expandable-indent: 20px;
  --secondary-text-color: #565656;
  /*--accent-color: #3879d9;*/
  --fail-color: hsl(1, 73%, 45%);
  --average-color: hsl(31, 100%, 45%); /* md orange 800 */
  --pass-color: hsl(139, 70%, 30%);
  --informative-color: #0c50c7;
  --medium-75-gray: #757575;
  --medium-50-gray: hsl(210, 17%, 98%);
  --medium-100-gray: hsl(200, 12%, 95%);
  --warning-color: #ffab00; /* md amber a700 */
  --report-border-color: #ccc;
  --report-secondary-border-color: #ebebeb;
  --metric-timeline-rule-color: #b3b3b3;
  --display-value-gray: hsl(216, 5%, 39%);
  --report-width: calc(60 * var(--body-font-size));
  --report-content-width: calc(var(--report-width));
  --report-header-height: 161px;
  --report-header-color: #202124;
  --navitem-font-size: var(--body-font-size);
  --navitem-line-height: var(--body-line-height);
  --navitem-hpadding: var(--body-font-size);
  --navitem-vpadding: calc(var(--navitem-line-height) / 2);
  --lh-score-highlight-bg: hsla(0, 0%, 90%, 0.2);
  --lh-score-icon-background-size: 24px;
  --lh-score-margin: 12px;
  --lh-table-header-bg: #f8f9fa;
  --lh-table-higlight-bg: hsla(0, 0%, 75%, 0.1);
  --lh-sparkline-height: 5px;
  --lh-sparkline-thin-height: 3px;
  --lh-filmstrip-thumbnail-width: 60px;
  --lh-score-icon-width: calc(var(--body-font-size) / 14 * 16);
  --lh-category-score-width: calc(5 * var(--body-font-size));
  --lh-audit-vpadding: 8px;
  --lh-audit-index-width: 18px;
  --lh-audit-hgap: 12px;
  --lh-audit-group-vpadding: 8px;
  --lh-section-vpadding: 12px;
  --chevron-size: 12px;

  /* Voodoo magic here to get narrow columns. 0 doesn't size the column like our friend 1px does */
  --bytes-col-width: 1px;

  --pass-icon-url: url('data:image/svg+xml;utf8,<svg xmlns="http://www.w3.org/2000/svg" viewBox="0 0 48 48"><title>check</title><path fill="hsl(139, 70%, 30%)" d="M24 4C12.95 4 4 12.95 4 24c0 11.04 8.95 20 20 20 11.04 0 20-8.96 20-20 0-11.05-8.96-20-20-20zm-4 30L10 24l2.83-2.83L20 28.34l15.17-15.17L38 16 20 34z"/></svg>');
  --average-icon-url: url('data:image/svg+xml;utf8,<svg xmlns="http://www.w3.org/2000/svg" viewBox="0 0 48 48"><title>info</title><path fill="hsl(31, 100%, 45%)" d="M24 4C12.95 4 4 12.95 4 24s8.95 20 20 20 20-8.95 20-20S35.05 4 24 4zm2 30h-4V22h4v12zm0-16h-4v-4h4v4z"/></svg>');
  --fail-icon-url: url('data:image/svg+xml;utf8,<svg xmlns="http://www.w3.org/2000/svg" viewBox="0 0 48 48"><title>warn</title><path fill="hsl(1, 73%, 45%)" d="M2 42h44L24 4 2 42zm24-6h-4v-4h4v4zm0-8h-4v-8h4v8z"/></svg>');

  --av-timer-icon-url: url('data:image/svg+xml;utf8,<svg xmlns="http://www.w3.org/2000/svg" width="48" height="48"><path d="M0 0h48v48H0z" fill="none"/><path d="M22 34c0 1.1.9 2 2 2s2-.9 2-2-.9-2-2-2-2 .9-2 2zm0-28v8h4v-3.84c6.78.97 12 6.79 12 13.84 0 7.73-6.27 14-14 14s-14-6.27-14-14c0-3.36 1.18-6.43 3.15-8.85L24 26l2.83-2.83-13.6-13.6-.02.04C8.84 12.89 6 18.11 6 24c0 9.94 8.04 18 17.99 18S42 33.94 42 24 33.94 6 23.99 6H22zm14 18c0-1.1-.9-2-2-2s-2 .9-2 2 .9 2 2 2 2-.9 2-2zm-24 0c0 1.1.9 2 2 2s2-.9 2-2-.9-2-2-2-2 .9-2 2z" fill="hsl(216, 5%, 39%)"/></svg>');
  --photo-filter-icon-url: url('data:image/svg+xml;utf8,<svg xmlns="http://www.w3.org/2000/svg" width="48" height="48"><path fill="none" d="M0 0h48v48H0V0z"/><path d="M38.04 20v18H10V10h18V6H10.04c-2.2 0-4 1.8-4 4v28c0 2.2 1.8 4 4 4h28c2.2 0 4-1.8 4-4V20h-4zM34 20l1.88-4.12L40 14l-4.12-1.88L34 8l-1.88 4.12L28 14l4.12 1.88zm-7.5 1.5L24 16l-2.5 5.5L16 24l5.5 2.5L24 32l2.5-5.5L32 24z" fill="hsl(216, 5%, 39%)"/></svg>');
  --visibility-icon-url: url('data:image/svg+xml;utf8,<svg xmlns="http://www.w3.org/2000/svg" width="48" height="48"><path d="M0 0h48v48H0z" fill="none"/><path d="M24 9C14 9 5.46 15.22 2 24c3.46 8.78 12 15 22 15 10.01 0 18.54-6.22 22-15-3.46-8.78-11.99-15-22-15zm0 25c-5.52 0-10-4.48-10-10s4.48-10 10-10 10 4.48 10 10-4.48 10-10 10zm0-16c-3.31 0-6 2.69-6 6s2.69 6 6 6 6-2.69 6-6-2.69-6-6-6z" fill="hsl(216, 5%, 39%)"/></svg>');
  --check-circle-icon-url: url('data:image/svg+xml;utf8,<svg xmlns="http://www.w3.org/2000/svg" width="48" height="48"><path d="M0 0h48v48H0z" fill="none"/><path d="M24 4C12.95 4 4 12.95 4 24c0 11.04 8.95 20 20 20 11.04 0 20-8.96 20-20 0-11.05-8.96-20-20-20zm-4 30L10 24l2.83-2.83L20 28.34l15.17-15.17L38 16 20 34z" fill="hsl(216, 5%, 39%)"/></svg>');
  --check-icon-url: url('data:image/svg+xml;utf8,<svg xmlns="http://www.w3.org/2000/svg" width="48" height="48"><path d="M0 0h48v48H0z" fill="none"/><path d="M18 32.34L9.66 24l-2.83 2.83L18 38l24-24-2.83-2.83z"/></svg>');
  --search-icon-url: url('data:image/svg+xml;utf8,<svg xmlns="http://www.w3.org/2000/svg" width="48" height="48"><path d="M31 28h-1.59l-.55-.55C30.82 25.18 32 22.23 32 19c0-7.18-5.82-13-13-13S6 11.82 6 19s5.82 13 13 13c3.23 0 6.18-1.18 8.45-3.13l.55.55V31l10 9.98L40.98 38 31 28zm-12 0a9 9 0 1 1 .001-18.001A9 9 0 0 1 19 28z" fill="hsl(216, 5%, 39%)"/><path d="M0 0h48v48H0z" fill="none" /></svg>');
  --remove-circle-icon-url: url('data:image/svg+xml;utf8,<svg height="24" width="24" xmlns="http://www.w3.org/2000/svg"><path d="M0 0h24v24H0z" fill="none"/><path d="M7 11v2h10v-2H7zm5-9C6.48 2 2 6.48 2 12s4.48 10 10 10 10-4.48 10-10S17.52 2 12 2zm0 18c-4.41 0-8-3.59-8-8s3.59-8 8-8 8 3.59 8 8-3.59 8-8 8z" fill="hsl(216, 5%, 39%)"/></svg>');
}

.lh-vars.lh-devtools {
  --text-font-family: '.SFNSDisplay-Regular', 'Helvetica Neue', 'Lucida Grande', sans-serif;
  --monospace-font-family: 'Menlo', 'dejavu sans mono', 'Consolas', 'Lucida Console', monospace;
  --body-font-size: 12px;
  --body-line-height: 16px;
  --subheader-font-size: 14px;
  --subheader-line-height: 18px;
  --header-font-size: 16px;
  --header-line-height: 20px;
  --title-font-size: 20px;
  --title-line-height: 24px;
  --caption-font-size: 11px;
  --caption-line-height: 14px;
  --default-padding: 12px;
  --section-padding: 12px;
  --section-indent: 8px;
  --audit-group-indent: 16px;
  --audit-indent: 16px;
  --expandable-indent: 16px;

  --lh-audit-vpadding: 4px;
  --lh-audit-hgap: 12px;
  --lh-audit-group-vpadding: 12px;
  --lh-section-vpadding: 8px;
}

@keyframes fadeIn {
  0% { opacity: 0;}
  100% { opacity: 0.6;}
}

.lh-root * {
  box-sizing: border-box;
}

.lh-root {
  font-family: var(--text-font-family);
  font-size: var(--body-font-size);
  margin: 0;
  line-height: var(--body-line-height);
  background: var(--body-background-color);
  scroll-behavior: smooth;
}

.lh-root :focus {
    outline: -webkit-focus-ring-color auto 3px;
}
.lh-root summary:focus {
    outline: 1px solid hsl(217, 89%, 61%);
}


.lh-root [hidden] {
  display: none !important;
}

.lh-audit-group a,
.lh-category-header__description a {
  color: #0c50c7;
}


.lh-audit__description,
.lh-load-opportunity__description,
.lh-details {
  --inner-audit-left-padding: calc(var(--text-indent) + var(--lh-audit-index-width) + 2 * var(--audit-item-gap));
  --inner-audit-right-padding: calc(var(--text-indent) + 2px);
  margin-left: var(--inner-audit-left-padding);
  margin-right: var(--inner-audit-right-padding);
}

.lh-details {
  font-size: var(--body-font-size);
  margin-top: var(--default-padding);
  margin-bottom: var(--default-padding);
  /* whatever the .lh-details side margins are */
  width: calc(100% - var(--inner-audit-left-padding) - var(--inner-audit-right-padding));
}

.lh-details.flex .lh-code {
  max-width: 70%;
}

/* Report header */

.report-icon {
  opacity: 0.7;
}
.report-icon:hover {
  opacity: 1;
}
.report-icon[disabled] {
  opacity: 0.3;
  pointer-events: none;
}

.report-icon--share {
  background-image: url('data:image/svg+xml;utf8,<svg xmlns="http://www.w3.org/2000/svg" width="24" height="24" viewBox="0 0 24 24"><path fill="none" d="M0 0h24v24H0z"/><path d="M18 16.08c-.76 0-1.44.3-1.96.77L8.91 12.7c.05-.23.09-.46.09-.7s-.04-.47-.09-.7l7.05-4.11c.54.5 1.25.81 2.04.81 1.66 0 3-1.34 3-3s-1.34-3-3-3-3 1.34-3 3c0 .24.04.47.09.7L8.04 9.81C7.5 9.31 6.79 9 6 9c-1.66 0-3 1.34-3 3s1.34 3 3 3c.79 0 1.5-.31 2.04-.81l7.12 4.16c-.05.21-.08.43-.08.65 0 1.61 1.31 2.92 2.92 2.92 1.61 0 2.92-1.31 2.92-2.92s-1.31-2.92-2.92-2.92z"/></svg>');
}
.report-icon--print {
  background-image: url('data:image/svg+xml;utf8,<svg xmlns="http://www.w3.org/2000/svg" width="24" height="24" viewBox="0 0 24 24"><path d="M19 8H5c-1.66 0-3 1.34-3 3v6h4v4h12v-4h4v-6c0-1.66-1.34-3-3-3zm-3 11H8v-5h8v5zm3-7c-.55 0-1-.45-1-1s.45-1 1-1 1 .45 1 1-.45 1-1 1zm-1-9H6v4h12V3z"/><path fill="none" d="M0 0h24v24H0z"/></svg>');
}
.report-icon--copy {
  background-image: url('data:image/svg+xml;utf8,<svg height="24" viewBox="0 0 24 24" width="24" xmlns="http://www.w3.org/2000/svg"><path d="M0 0h24v24H0z" fill="none"/><path d="M16 1H4c-1.1 0-2 .9-2 2v14h2V3h12V1zm3 4H8c-1.1 0-2 .9-2 2v14c0 1.1.9 2 2 2h11c1.1 0 2-.9 2-2V7c0-1.1-.9-2-2-2zm0 16H8V7h11v14z"/></svg>');
}
.report-icon--open {
  background-image: url('data:image/svg+xml;utf8,<svg height="24" viewBox="0 0 24 24" width="24" xmlns="http://www.w3.org/2000/svg"><path d="M0 0h24v24H0z" fill="none"/><path d="M19 4H5c-1.11 0-2 .9-2 2v12c0 1.1.89 2 2 2h4v-2H5V8h14v10h-4v2h4c1.1 0 2-.9 2-2V6c0-1.1-.89-2-2-2zm-7 6l-4 4h3v6h2v-6h3l-4-4z"/></svg>');
}
.report-icon--download {
  background-image: url('data:image/svg+xml;utf8,<svg height="24" viewBox="0 0 24 24" width="24" xmlns="http://www.w3.org/2000/svg"><path d="M19 9h-4V3H9v6H5l7 7 7-7zM5 18v2h14v-2H5z"/><path d="M0 0h24v24H0z" fill="none"/></svg>');
}

/* Node */
.lh-node {
  display: block;
  font-family: var(--monospace-font-family);
  word-break: break-word;
  color: hsl(174, 100%, 27%);
}
.lh-node:hover {
    background: hsl(0, 0%, 98%);
    border-radius: 2px;
}

/* Score */

.lh-audit__score-icon {
  margin-left: var(--lh-score-margin);
  width: var(--lh-score-icon-width);
  height: var(--lh-score-icon-width);
  background: none no-repeat center center / contain;
}

.lh-audit--pass .lh-audit__display-text {
  color: var(--pass-color);
}
.lh-audit--pass .lh-audit__score-icon {
  background-image: var(--pass-icon-url);
}

.lh-audit--average .lh-audit__display-text {
  color: var(--average-color);
}
.lh-audit--average .lh-audit__score-icon {
  background-image: var(--average-icon-url);
}

.lh-audit--fail .lh-audit__display-text {
  color: var(--fail-color);
}
.lh-audit--fail .lh-audit__score-icon {
  background-image: var(--fail-icon-url);
}

.lh-audit--informative .lh-audit__display-text {
  color: var(--display-value-gray);
}

.lh-audit--informative .lh-audit__score-icon,
.lh-audit--manual .lh-audit__score-icon {
  visibility: hidden;
}
.lh-audit--error .lh-audit__score-icon {
  display: none;
}

.lh-category-header__description,
.lh-audit__description   {
  color: var(--secondary-text-color);
}

.lh-category-header__description  {
  font-size: var(--body-font-size);
  margin: calc(var(--default-padding) / 2) 0 var(--default-padding);
}


.lh-audit__index,
.lh-audit__title,
.lh-audit__display-text,
.lh-audit__score-icon,
.lh-load-opportunity__sparkline,
.lh-chevron-container {
  margin: 0 var(--audit-item-gap);
}
.lh-audit__index {
  margin-left: 0;
}
.lh-chevron-container {
  margin-right: 0;
}


.lh-audit__header .lh-audit__index {
  width: var(--lh-audit-index-width);
}

.lh-audit__title {
  flex: 1;
}

/* Expandable Details (Audit Groups, Audits) */
.lh-audit__header {
  display: flex;
  padding: var(--lh-audit-vpadding) var(--text-indent);
  cursor: pointer;
}

.lh-audit--load-opportunity .lh-audit__header {
  display: block;
}

.lh-audit__header:hover {
  background-color: #F8F9FA;
}

.lh-audit-group__summary::-webkit-details-marker,
.lh-expandable-details__summary::-webkit-details-marker {
  display: none;
}


/* Perf Metric */

.lh-metric-container {
  display: flex;
}

.lh-metric-column {
  flex: 1;
}
.lh-metric-column:first-of-type {
  margin-right: 20px;
}

.lh-metric {
  border-bottom: 1px solid var(--report-secondary-border-color);
}

.lh-metric__innerwrap {
  display: flex;
  justify-content: space-between;
  padding: 11px var(--text-indent);
}

.lh-metric__details {
  order: -1;
}

.lh-metric__title {
  font-size: var(--body-font-size);
  line-height: var(--body-line-height);
  display: flex;
}

.lh-metric__name {
  flex: 1;
}

.lh-metrics__disclaimer {
  color: var(--medium-75-gray);
  text-align: right;
  margin: var(--lh-section-vpadding) 0;
  padding: 0 var(--text-indent);
}

.lh-metric__description {
  color: var(--secondary-text-color);
}

.lh-metric__value {
  white-space: nowrap; /* No wrapping between metric value and the icon */
}


.lh-metric .lh-metric__value::after {
  content: '';
  width: var(--lh-score-icon-width);
  height: var(--lh-score-icon-width);
  background-size: contain;
  display: inline-block;
  vertical-align: text-bottom;
  margin-left: calc(var(--body-font-size) / 2);
}

.lh-metric--pass .lh-metric__value {
  color: var(--pass-color);
}
.lh-metric--pass .lh-metric__value::after {
  background: var(--pass-icon-url) no-repeat 50% 50%;
}


.lh-metric--average .lh-metric__value {
  color: var(--average-color);
}
.lh-metric--average .lh-metric__value::after {
  background: var(--average-icon-url) no-repeat 50% 50%;
}


.lh-metric--fail .lh-metric__value {
  color: var(--fail-color);
}
.lh-metric--fail .lh-metric__value::after {
  background: var(--fail-icon-url) no-repeat 50% 50%;
}

.lh-metric--error .lh-metric__value,
.lh-metric--error .lh-metric__description {
  color: var(--fail-color);
}

/* Hide icon if there was an error */
.lh-metric--error .lh-metric__value::after {
  display: none;
}

/* Perf load opportunity */

.lh-load-opportunity__cols {
  display: flex;
  align-items: flex-start;
}

.lh-load-opportunity__header .lh-load-opportunity__col {
  background-color: var(--medium-50-gray);
  color: var(--medium-75-gray);
  text-align: center;
  display: unset;
  line-height: calc(2.3 * var(--body-font-size));
}

.lh-load-opportunity__col {
  display: flex;
  justify-content: space-between;
}

.lh-load-opportunity__col--one {
  flex: 5;
  margin-right: 2px;
}
.lh-load-opportunity__col--two {
  flex: 4;
}

.lh-audit--load-opportunity .lh-audit__display-text {
  text-align: right;
  flex: 0 0 calc(3 * var(--body-font-size));
}


/* Sparkline */

.lh-load-opportunity__sparkline {
  flex: 1;
  margin-top: calc((var(--body-line-height) - var(--lh-sparkline-height)) / 2);
}

.lh-sparkline {
  height: var(--lh-sparkline-height);
  width: 100%;
}

.lh-sparkline__bar {
  height: 100%;
  float: right;
}

.lh-audit--pass .lh-sparkline__bar {
  background: var(--pass-color);
}

.lh-audit--average .lh-sparkline__bar {
  background: var(--average-color);
}

.lh-audit--fail .lh-sparkline__bar {
  background: var(--fail-color);
}



/* Filmstrip */

.lh-filmstrip-container {
  padding: 0 var(--expandable-indent);
  margin: 0 auto;
}


.lh-filmstrip {
  display: flex;
  flex-direction: row;
  justify-content: space-between;
  padding-bottom: var(--default-padding);
}

.lh-filmstrip__frame {
  text-align: right;
  position: relative;
}

.lh-filmstrip__thumbnail {
  border: 1px solid var(--report-secondary-border-color);
  max-height: 100px;
  max-width: 60px;
}

/* Audit */

.lh-audit {
  border-bottom: 1px solid var(--report-secondary-border-color);
}

.lh-audit:last-child  {
  border-bottom: none;
}

.lh-audit--error .lh-audit__display-text {
  color: var(--fail-color);
}

/* Audit Group */

.lh-audit-group {
  padding: var(--lh-audit-group-vpadding) 0;
  border-bottom: 1px solid var(--report-secondary-border-color);
}

.lh-audit-group:last-child {
  border-bottom: none;
}

.lh-audit-group__header {
  font-size: var(--subheader-font-size);
  line-height: var(--subheader-line-height);
  color: var(--subheader-color);
  flex: 1;
  font-weight: bold;
}

.lh-audit-group__header::before {
  content: '';
  width: calc(var(--subheader-font-size) / 14 * 24);
  height: calc(var(--subheader-font-size) / 14 * 24);
  margin-right: calc(var(--subheader-font-size) / 2);
  background: var(--medium-100-gray) none no-repeat center / 16px;
  display: inline-block;
  border-radius: 50%;
  vertical-align: middle;
}

/* A11y/Seo groups within Passed don't get an icon */
.lh-audit-group--unadorned .lh-audit-group__header::before {
  content: none;
}


.lh-audit-group--manual .lh-audit-group__header::before {
  background-image: var(--search-icon-url);
}
.lh-passed-audits .lh-audit-group__header::before {
  background-image: var(--check-icon-url);
}
.lh-audit-group--diagnostics .lh-audit-group__header::before {
  background-image: var(--search-icon-url);
}
.lh-audit-group--opportunities .lh-audit-group__header::before {
  background-image: var(--photo-filter-icon-url);
}
.lh-audit-group--metrics .lh-audit-group__header::before {
  background-image: var(--av-timer-icon-url);
}
.lh-audit-group--not-applicable .lh-audit-group__header::before {
  background-image: var(--remove-circle-icon-url);
}

/* Removing too much whitespace */
.lh-audit-group--metrics {
  margin-top: -28px;
  border-bottom: none;
}

.lh-audit-group__summary {
  display: flex;
  justify-content: space-between;
  padding-right: var(--text-indent);
}

.lh-audit-group__itemcount {
  color: var(--display-value-gray);
  margin: 0 10px;
}

.lh-audit-group__description {
  font-size: var(--body-font-size);
  color: var(--medium-75-gray);
  margin: var(--lh-audit-group-vpadding) 0;
}

.lh-audit-group--unadorned .lh-audit-group__description {
  margin-top: 0;
}

<<<<<<< HEAD
.lh-audit__title .lh-debug {
  margin-top: 3px;
}

.lh-debug {
  font-size: var(--caption-font-size);
  line-height: var(--caption-line-height);
  margin-bottom: 3px;
}

.lh-debug--explanation {
  color: var(--fail-color);

}
.lh-debug--warnings {
  color: var(--average-color);
}
.lh-debug--warnings ul {
  margin: 0;
=======
.lh-audit-explanation {
  margin: var(--lh-audit-vpadding) 0 calc(var(--lh-audit-vpadding) / 2);
  line-height: var(--caption-line-height);
}

.lh-audit--fail .lh-audit-explanation {
  color: var(--fail-color);
>>>>>>> 036c4dff
}

/* Report */

.lh-container {
  display: flex;
  max-width: var(--report-content-width);
  word-wrap: break-word;
  margin: 0 auto;
}

.lh-header-sticky {
  position: sticky;
  top: 0;
  width: 100%;
  z-index: 2;
  will-change: transform;
}
.lh-header-plain {
  margin-top: var(--section-padding);
}

.lh-header-container {
  display: block;
  margin: 0 auto;
  max-width: var(--report-content-width);
  position: relative;
  word-wrap: break-word;
}

.lh-report {
  background-color: #fff;
}
@media screen {
  .lh-report {
    width: var(--report-width);
  }
}

.lh-exception {
  font-size: large;
}

.lh-code {
  white-space: normal;
  margin-top: 0;
  font-size: 85%;
  word-break: break-word;
}

.lh-warnings {
  --item-margin: calc(var(--body-line-height) / 6);
  border: 1px solid var(--average-color);
  border-radius: 4px;
  margin: var(--lh-audit-vpadding) 0;
  padding: calc(var(--lh-audit-vpadding) / 2) var(--lh-audit-vpadding);
}

.lh-warnings--toplevel {
  --item-margin: calc(var(--header-line-height) / 4);
  color: var(--secondary-text-color);
  margin: var(--section-padding);
  padding: var(--section-padding);
}
.lh-warnings ul {
  padding-left: calc(var(--section-padding) * 2);
  margin: 0;
}
.lh-warnings li {
  margin: var(--item-margin) 0;
}
.lh-warnings li:last-of-type {
  margin-bottom: 0;
}

.lh-scores-header {
  display: flex;
  justify-content: center;
  overflow-x: hidden;
  position: relative;
  padding: var(--section-indent) calc(var(--section-indent) / 2) calc(var(--section-indent) * 2);
}
.lh-scores-header__solo {
  padding: 0;
  border: 0;
}

.lh-scorescale {
  color: var(--medium-75-gray);
  padding: 0 calc(var(--section-indent) * 1.5) 0;
  text-align: right;
  transform-origin: bottom right;
  will-change: opacity; /* opacity is changed on scroll */
}

.lh-scorescale-range {
  margin-left: 10px;
}

.lh-scorescale-range::before {
  content: '';
  width: var(--body-font-size);
  height: calc(var(--body-font-size) * .60);
  border-radius: 4px;
  display: inline-block;
  margin: 0 5px;
}

.lh-scorescale-range--pass::before {
  background-color: var(--pass-color);
}

.lh-scorescale-range--average::before {
  background-color: var(--average-color);
}

.lh-scorescale-range--fail::before {
  background-color: var(--fail-color);
}

/* Hide category score gauages if it's a single category report */
.lh-header--solo-category .lh-scores-wrapper {
  display: none;
}


.lh-categories {
  width: 100%;
  overflow: hidden;
}

.lh-category {
  --circle-size: calc(2.5 * var(--header-font-size));

  padding: var(--section-padding);
  border-top: 1px solid var(--report-border-color);
}

.lh-category:first-of-type {
  padding-top: calc(2 * var(--section-padding));
  border: none;
}

/* section hash link jump should preserve fixed header
   https://css-tricks.com/hash-tag-links-padding/
*/
.lh-category > .lh-permalink {
  margin-top: calc((var(--report-header-height) + var(--default-padding)) * -1);
  padding-bottom: calc(var(--report-header-height) + var(--default-padding));
  display: block;
  visibility: hidden;
}

.lh-category-header {
  font-size: var(--header-font-size);
  min-height: var(--circle-size);
  margin-bottom: var(--lh-section-vpadding);
}

.lh-category-header__title {
  line-height: 24px;
}

.lh-category-header .lh-score__gauge .lh-gauge__label {
  display: none;
}


.lh-category-header .lh-score__gauge {
  float: right;
}

.lh-category .lh-score__gauge {
  margin-left: var(--section-indent);
}

.lh-category-header .lh-audit__title {
  font-size: var(--header-font-size);
  line-height: var(--header-line-height);
}

.lh-passed-audits[open] summary.lh-passed-audits-summary {
  margin-bottom: calc(var(--default-padding) * 2);
}

summary.lh-passed-audits-summary {
  margin: calc(var(--default-padding) * 2) var(--default-padding);
  margin-left: var(--default-padding);
  margin-bottom: 0;
  font-size: 15px;
  display: flex;
  align-items: center;
}

#lh-log {
  position: fixed;
  background-color: #323232;
  color: #fff;
  min-height: 48px;
  min-width: 288px;
  padding: 16px 24px;
  box-shadow: 0 2px 5px 0 rgba(0, 0, 0, 0.26);
  border-radius: 2px;
  margin: 12px;
  font-size: 14px;
  cursor: default;
  transition: transform 0.3s, opacity 0.3s;
  transform: translateY(100px);
  opacity: 0;
  -webkit-font-smoothing: antialiased;
  bottom: 0;
  left: 0;
  z-index: 3;
}

#lh-log.show {
  opacity: 1;
  transform: translateY(0);
}

/* 964 fits the min-width of the filmstrip */
@media screen and (max-width: 964px) {
  .lh-report {
    margin-left: 0;
    width: 100%;
    min-width: 400px;
  }
}

@media print {
  body {
    -webkit-print-color-adjust: exact; /* print background colors */
  }
  .lh-container {
    display: block;
  }
  .lh-report {
    margin-left: 0;
    padding-top: 0;
  }
  .lh-categories {
    margin-top: 0;
  }
}

.lh-table {
  --image-preview-size: 24px;
  border-collapse: collapse;
}

.lh-table thead {
  background: var(--lh-table-header-bg);
}
.lh-table thead th {
  color: var(--medium-75-gray);
  font-weight: normal;
}

.lh-table tbody tr:nth-child(even) {
  background-color: var(--lh-table-higlight-bg);
}

.lh-table th,
.lh-table td {
  padding: 8px 6px;
}

.lh-table-column--text,
.lh-table-column--bytes,
.lh-table-column--timespanMs,
.lh-table-column--ms {
  text-align: right;
}

.lh-table-column--thumbnail {
  width: calc(var(--image-preview-size) * 2);
}

.lh-table-column--url {
  text-align: left;
  min-width: 250px;
  white-space: nowrap;
  max-width: 0;
}

/* Keep bytes columns narrow if they follow the URL column */
.lh-table-column--url + th.lh-table-column--bytes,
.lh-table-column--url + .lh-table-column--bytes + th.lh-table-column--bytes {
  width: var(--bytes-col-width);
}

.lh-table-column--code {
  max-width: var(--url-col-max-width);
}

.lh-text__url {
  overflow: hidden;
  text-overflow: ellipsis;
}

.lh-text__url:hover {
  text-decoration: underline dotted #999;
  text-decoration-skip-ink: auto;
}

.lh-text__url > .lh-text, .lh-text__url-host {
  display: inline-block;
}

.lh-text__url-host {
  margin-left: calc(var(--body-font-size) / 2);
  opacity: 0.6;
  font-size: 90%
}

.lh-thumbnail {
  height: var(--image-preview-size);
  width: var(--image-preview-size);
  object-fit: contain;
}

/* Chevron
   https://codepen.io/paulirish/pen/LmzEmK
 */
.lh-chevron {
  --chevron-angle: 42deg;
  width: var(--chevron-size);
  height: var(--chevron-size);
  margin-top: calc((var(--body-line-height) - 12px) / 2);
}

.lh-chevron__lines {
  transition: transform 0.4s;
  transform: translateY(var(--body-line-height));
}
.lh-chevron__line {
 stroke: var(--display-value-gray);
 stroke-width: var(--chevron-size);
 stroke-linecap: square;
 transform-origin: 50%;
 transform: rotate(var(--chevron-angle));
 transition: transform 300ms, stroke 300ms;
}

.lh-audit-group > .lh-audit-group__summary > .lh-chevron .lh-chevron__line-right,
.lh-audit-group[open] > .lh-audit-group__summary > .lh-chevron .lh-chevron__line-left,
.lh-audit > .lh-expandable-details .lh-chevron__line-right,
.lh-audit > .lh-expandable-details[open] .lh-chevron__line-left {
 transform: rotate(calc(var(--chevron-angle) * -1));
}

.lh-audit-group[open] > .lh-audit-group__summary > .lh-chevron .lh-chevron__line-right,
.lh-audit > .lh-expandable-details[open] .lh-chevron__line-right {
  transform: rotate(var(--chevron-angle));
}

.lh-audit-group[open] > .lh-audit-group__summary > .lh-chevron .lh-chevron__lines,
.lh-audit > .lh-expandable-details[open] .lh-chevron__lines {
 transform: translateY(calc(var(--chevron-size) * -1));
}



/* Tooltip */
.tooltip-boundary {
  position: relative;
}

.tooltip {
  position: absolute;
  display: none; /* Don't retain these layers when not needed */
  opacity: 0;
  background: #ffffff;
  min-width: 246px;
  max-width: 275px;
  padding: 15px;
  border-radius: 5px;
  text-align: initial;
}
/* shrink tooltips to not be cutoff on left edge of narrow viewports
   45vw is chosen to be ~= width of the left column of metrics
*/
@media screen and (max-width: 535px) {
  .tooltip {
    min-width: 45vw;
    padding: 3vw;
  }
}

.tooltip-boundary:hover {
  background-color: #F8F9FA;
}

.tooltip-boundary:hover .tooltip {
  display: block;
  animation: fadeInTooltip 250ms;
  animation-fill-mode: forwards;
  animation-delay: 850ms;
  bottom: 100%;
  z-index: 1;
  will-change: opacity;
  right: 0;
}

.tooltip::before {
  content: "";
  border: solid transparent;
  border-bottom-color: #fff;
  border-width: 10px;
  position: absolute;
  bottom: -20px;
  right: 6px;
  transform: rotate(180deg);
  pointer-events: none;
}

@keyframes fadeInTooltip {
  0% { opacity: 0; }
  75% { opacity: 1; }
  100% { opacity: 1;  filter: drop-shadow(1px 0px 1px #aaa) drop-shadow(0px 2px 4px hsla(206, 6%, 25%, 0.15)); }
}<|MERGE_RESOLUTION|>--- conflicted
+++ resolved
@@ -588,27 +588,6 @@
   margin-top: 0;
 }
 
-<<<<<<< HEAD
-.lh-audit__title .lh-debug {
-  margin-top: 3px;
-}
-
-.lh-debug {
-  font-size: var(--caption-font-size);
-  line-height: var(--caption-line-height);
-  margin-bottom: 3px;
-}
-
-.lh-debug--explanation {
-  color: var(--fail-color);
-
-}
-.lh-debug--warnings {
-  color: var(--average-color);
-}
-.lh-debug--warnings ul {
-  margin: 0;
-=======
 .lh-audit-explanation {
   margin: var(--lh-audit-vpadding) 0 calc(var(--lh-audit-vpadding) / 2);
   line-height: var(--caption-line-height);
@@ -616,7 +595,6 @@
 
 .lh-audit--fail .lh-audit-explanation {
   color: var(--fail-color);
->>>>>>> 036c4dff
 }
 
 /* Report */
