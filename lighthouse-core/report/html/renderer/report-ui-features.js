--- conflicted
+++ resolved
@@ -214,35 +214,6 @@
     root.classList.toggle('lh-narrow', mql.matches);
   }
 
-<<<<<<< HEAD
-  _setupToolsButton() {
-    this.toolsButton = this._dom.find('.lh-tools__button', this._document);
-    this.toolsButton.addEventListener('click', this.onToolsButtonClick);
-
-    const dropdown = this._dom.find('.lh-tools__dropdown', this._document);
-    dropdown.addEventListener('click', this.onToolAction);
-
-    // i18n the dropdown text
-    this._dom.find('#lh-dropdown__print-summary', dropdown).textContent =
-      Util.UIStrings.dropdownPrintSummary;
-    this._dom.find('#lh-dropdown__print-expanded', dropdown).textContent =
-      Util.UIStrings.dropdownPrintExpanded;
-    this._dom.find('#lh-dropdown__json', dropdown).textContent =
-      Util.UIStrings.dropdownCopyJSON;
-    this._dom.find('#lh-dropdown__save-html', dropdown).textContent =
-      Util.UIStrings.dropdownSaveHTML;
-    this._dom.find('#lh-dropdown__save-json', dropdown).textContent =
-      Util.UIStrings.dropdownSaveJSON;
-    this._dom.find('#lh-dropdown__open-viewer', dropdown).textContent =
-      Util.UIStrings.dropdownViewer;
-    this._dom.find('#lh-dropdown__save-gist', dropdown).textContent =
-      Util.UIStrings.dropdownSaveGist;
-    this._dom.find('#lh-dropdown__dark-theme', dropdown).textContent =
-      Util.UIStrings.dropdownDarkTheme;
-  }
-
-=======
->>>>>>> 2706df0e
   _setupThirdPartyFilter() {
     // Some audits should not display the third party filter option.
     const thirdPartyFilterAuditExclusions = [
@@ -688,6 +659,24 @@
     this._menuEl = this._dom.find('.lh-tools__dropdown', this._dom.document());
     this._menuEl.addEventListener('keydown', this.onMenuKeydown);
     this._menuEl.addEventListener('click', menuClickHandler);
+
+    // i18n dropdown menu
+    this._dom.find('#lh-dropdown__print-summary', this._menuEl).textContent =
+      Util.UIStrings.dropdownPrintSummary;
+    this._dom.find('#lh-dropdown__print-expanded', this._menuEl).textContent =
+      Util.UIStrings.dropdownPrintExpanded;
+    this._dom.find('#lh-dropdown__json', this._menuEl).textContent =
+      Util.UIStrings.dropdownCopyJSON;
+    this._dom.find('#lh-dropdown__save-html', this._menuEl).textContent =
+      Util.UIStrings.dropdownSaveHTML;
+    this._dom.find('#lh-dropdown__save-json', this._menuEl).textContent =
+      Util.UIStrings.dropdownSaveJSON;
+    this._dom.find('#lh-dropdown__open-viewer', this._menuEl).textContent =
+      Util.UIStrings.dropdownViewer;
+    this._dom.find('#lh-dropdown__save-gist', this._menuEl).textContent =
+      Util.UIStrings.dropdownSaveGist;
+    this._dom.find('#lh-dropdown__dark-theme', this._menuEl).textContent =
+      Util.UIStrings.dropdownDarkTheme;
   }
 
   close() {
