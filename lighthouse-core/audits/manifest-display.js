--- conflicted
+++ resolved
@@ -51,15 +51,9 @@
     const hasRecommendedValue = ManifestDisplay.hasRecommendedValue(displayValue);
 
     return ManifestDisplay.generateAuditResult({
-<<<<<<< HEAD
-      value: hasRecommendedValue,
-      rawValue: displayValue,
-      debugString: 'Manifest display property should be set.'
-=======
       rawValue: hasRecommendedValue,
       displayValue,
-      debugString: 'Manifest display property should be standalone or fullscreen.'
->>>>>>> 5d97d380
+      debugString: 'Manifest display property should be set.'
     });
   }
 }
