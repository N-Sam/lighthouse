/**
 * @license Copyright 2017 Google Inc. All Rights Reserved.
 * Licensed under the Apache License, Version 2.0 (the "License"); you may not use this file except in compliance with the License. You may obtain a copy of the License at http://www.apache.org/licenses/LICENSE-2.0
 * Unless required by applicable law or agreed to in writing, software distributed under the License is distributed on an "AS IS" BASIS, WITHOUT WARRANTIES OR CONDITIONS OF ANY KIND, either express or implied. See the License for the specific language governing permissions and limitations under the License.
 */
'use strict';

/**
 * @fileoverview Audits a page to determine if it is calling deprecated APIs.
 * This is done by collecting console log messages and filtering them by ones
 * that contain deprecated API warnings sent by Chrome.
 */

const Audit = require('./audit.js');
const i18n = require('../lib/i18n/i18n.js');

const UIStrings = {
  /** Title of a Lighthouse audit that provides detail on the use of deprecated APIs. This descriptive title is shown to users when the page does not use deprecated APIs. */
  title: 'Avoids deprecated APIs',
  /** Title of a Lighthouse audit that provides detail on the use of deprecated APIs. This descriptive title is shown to users when the page uses deprecated APIs. */
  failureTitle: 'Uses deprecated APIs',
  /** Description of a Lighthouse audit that tells the user why they should not use deprecated APIs on their page. This is displayed after a user expands the section to see more. No character length limits. 'Learn More' becomes link text to additional documentation. */
  description: 'Deprecated APIs will eventually be removed from the browser. ' +
      '[Learn more](https://web.dev/deprecations).',
  /** [ICU Syntax] Label for the audit identifying the number of warnings generated by using deprecated APIs. */
  displayValue: `{itemCount, plural,
    =1 {1 warning found}
    other {# warnings found}
    }`,
  /** Header of the table column which displays the warning message describing use of a deprecated API by code running in the web page. */
  columnDeprecate: 'Deprecation / Warning',
  /** Table column header for line of code (eg. 432) that is using a deprecated API. */
  columnLine: 'Line',
};

const str_ = i18n.createMessageInstanceIdFn(__filename, UIStrings);

class Deprecations extends Audit {
  /**
   * @return {LH.Audit.Meta}
   */
  static get meta() {
    return {
      id: 'deprecations',
      title: str_(UIStrings.title),
      failureTitle: str_(UIStrings.failureTitle),
      description: str_(UIStrings.description),
      requiredArtifacts: ['ConsoleMessages'],
    };
  }

  /**
   * @param {LH.Artifacts} artifacts
   * @return {LH.Audit.Product}
   */
  static audit(artifacts) {
    const entries = artifacts.ConsoleMessages;

    const deprecations = entries.filter(log => log.entry.source === 'deprecation').map(log => {
      // HTML deprecations will have no url and no way to attribute to a specific line.
      /** @type {LH.Audit.Details.SourceLocationValue=} */
      let source;
      if (log.entry.url) {
        // JS deprecations will have a stack trace.
        // CSS deprecations only expose a line number.
        const topCallFrame = log.entry.stackTrace && log.entry.stackTrace.callFrames[0];
        const line = log.entry.lineNumber || 0;
        const column = topCallFrame ? topCallFrame.columnNumber : 0;
        source = {
          type: 'source-location',
          url: log.entry.url,
          urlProvider: 'network',
          line,
          column,
        };
      }
      return {
        value: log.entry.text,
        source,
      };
    });

    /** @type {LH.Audit.Details.Table['headings']} */
    const headings = [
<<<<<<< HEAD
      {key: 'value', itemType: 'code', text: str_(UIStrings.columnDeprecate)},
      {key: 'source', itemType: 'source-location', text: str_(i18n.UIStrings.columnURL)},
=======
      {key: 'value', itemType: 'text', text: str_(UIStrings.columnDeprecate)},
      {key: 'url', itemType: 'url', text: str_(i18n.UIStrings.columnURL)},
      {key: 'lineNumber', itemType: 'text', text: str_(UIStrings.columnLine)},
>>>>>>> 7647d9ce
    ];
    const details = Audit.makeTableDetails(headings, deprecations);

    let displayValue = '';
    if (deprecations.length > 0) {
      displayValue = str_(UIStrings.displayValue, {itemCount: deprecations.length});
    }

    return {
      score: Number(deprecations.length === 0),
      displayValue,
      extendedInfo: {
        value: deprecations,
      },
      details,
    };
  }
}

module.exports = Deprecations;
module.exports.UIStrings = UIStrings;<|MERGE_RESOLUTION|>--- conflicted
+++ resolved
@@ -82,14 +82,8 @@
 
     /** @type {LH.Audit.Details.Table['headings']} */
     const headings = [
-<<<<<<< HEAD
-      {key: 'value', itemType: 'code', text: str_(UIStrings.columnDeprecate)},
+      {key: 'value', itemType: 'text', text: str_(UIStrings.columnDeprecate)},
       {key: 'source', itemType: 'source-location', text: str_(i18n.UIStrings.columnURL)},
-=======
-      {key: 'value', itemType: 'text', text: str_(UIStrings.columnDeprecate)},
-      {key: 'url', itemType: 'url', text: str_(i18n.UIStrings.columnURL)},
-      {key: 'lineNumber', itemType: 'text', text: str_(UIStrings.columnLine)},
->>>>>>> 7647d9ce
     ];
     const details = Audit.makeTableDetails(headings, deprecations);
 
