/**
 * @license Copyright 2018 Google Inc. All Rights Reserved.
 * Licensed under the Apache License, Version 2.0 (the "License"); you may not use this file except in compliance with the License. You may obtain a copy of the License at http://www.apache.org/licenses/LICENSE-2.0
 * Unless required by applicable law or agreed to in writing, software distributed under the License is distributed on an "AS IS" BASIS, WITHOUT WARRANTIES OR CONDITIONS OF ANY KIND, either express or implied. See the License for the specific language governing permissions and limitations under the License.
 */

import parseManifest = require('../lighthouse-core/lib/manifest-parser.js');
import _LanternSimulator = require('../lighthouse-core/lib/dependency-graph/simulator/simulator.js');
import _NetworkRequest = require('../lighthouse-core/lib/network-request.js');
import speedline = require('speedline-core');

type _TaskNode = import('../lighthouse-core/lib/tracehouse/main-thread-tasks.js').TaskNode;

type LanternSimulator = InstanceType<typeof _LanternSimulator>;

declare global {
  module LH {
    export interface Artifacts extends BaseArtifacts, GathererArtifacts {}

    /**
     * Artifacts always created by GatherRunner. These artifacts are available to Lighthouse plugins.
     * NOTE: any breaking changes here are considered breaking Lighthouse changes that must be done
     * on a major version bump.
     */
    export interface BaseArtifacts {
      /** The ISO-8601 timestamp of when the test page was fetched and artifacts collected. */
      fetchTime: string;
      /** A set of warnings about unexpected things encountered while loading and testing the page. */
      LighthouseRunWarnings: string[];
      /** Whether the page was loaded on either a real or emulated mobile device. */
      TestedAsMobileDevice: boolean;
      /** The user agent string of the version of Chrome used. */
      HostUserAgent: string;
      /** The user agent string that Lighthouse used to load the page. */
      NetworkUserAgent: string;
      /** The benchmark index that indicates rough device class. */
      BenchmarkIndex: number;
      /** Parsed version of the page's Web App Manifest, or null if none found. */
      WebAppManifest: Artifacts.Manifest | null;
      /** Information on detected tech stacks (e.g. JS libraries) used by the page. */
      Stacks: Artifacts.DetectedStack[];
      /** A set of page-load traces, keyed by passName. */
      traces: {[passName: string]: Trace};
      /** A set of DevTools debugger protocol records, keyed by passName. */
      devtoolsLogs: {[passName: string]: DevtoolsLog};
      /** An object containing information about the testing configuration used by Lighthouse. */
      settings: Config.Settings;
      /** The URL initially requested and the post-redirects URL that was actually loaded. */
      URL: {requestedUrl: string, finalUrl: string};
      /** The timing instrumentation of the gather portion of a run. */
      Timing: Artifacts.MeasureEntry[];
      /** If loading the page failed, value is the error that caused it. Otherwise null. */
      PageLoadError: LighthouseError | null;
    }

    /**
     * Artifacts provided by the default gatherers that are exposed to plugins with a hardended API.
     * NOTE: any breaking changes here are considered breaking Lighthouse changes that must be done
     * on a major version bump.
     */
    export interface PublicGathererArtifacts {
      /** Console deprecation and intervention warnings logged by Chrome during page load. */
      ConsoleMessages: Crdp.Log.EntryAddedEvent[];
      /** All the iframe elements in the page.*/
      IFrameElements: Artifacts.IFrameElement[];
      /** The contents of the main HTML document network resource. */
      MainDocumentContent: string;
      /** Information on size and loading for all the images in the page. Natural size information for `picture` and CSS images is only available if the image was one of the largest 50 images. */
      ImageElements: Artifacts.ImageElement[];
      /** All the link elements on the page or equivalently declared in `Link` headers. @see https://html.spec.whatwg.org/multipage/links.html */
      LinkElements: Artifacts.LinkElement[];
      /** The values of the <meta> elements in the head. */
      MetaElements: Array<{name: string, content?: string}>;
      /** Set of exceptions thrown during page load. */
      RuntimeExceptions: Crdp.Runtime.ExceptionThrownEvent[];
      /** Information on all script elements in the page. Also contains the content of all requested scripts and the networkRecord requestId that contained their content. Note, HTML documents will have one entry per script tag, all with the same requestId. */
      ScriptElements: Array<Artifacts.ScriptElement>;
      /** The dimensions and devicePixelRatio of the loaded viewport. */
      ViewportDimensions: Artifacts.ViewportDimensions;
    }

    /**
     * Artifacts provided by the default gatherers. Augment this interface when adding additional
     * gatherers. Changes to these artifacts are not considered a breaking Lighthouse change.
     */
    export interface GathererArtifacts extends PublicGathererArtifacts {
      /** The results of running the aXe accessibility tests on the page. */
      Accessibility: Artifacts.Accessibility;
      /** Array of all anchors on the page. */
      AnchorElements: Artifacts.AnchorElement[];
      /** The value of the page's <html> manifest attribute, or null if not defined */
      AppCacheManifest: string | null;
      /** Array of all URLs cached in CacheStorage. */
      CacheContents: string[];
      /** CSS coverage information for styles used by page's final state. */
      CSSUsage: {rules: Crdp.CSS.RuleUsage[], stylesheets: Artifacts.CSSStyleSheetInfo[]};
      /** Information on the document's doctype(or null if not present), specifically the name, publicId, and systemId.
          All properties default to an empty string if not present */
      Doctype: Artifacts.Doctype | null;
      /** Information on the size of all DOM nodes in the page and the most extreme members. */
      DOMStats: Artifacts.DOMStats;
      /** Relevant attributes and child properties of all <object>s, <embed>s and <applet>s in the page. */
      EmbeddedContent: Artifacts.EmbeddedContentInfo[];
      /** Information for font faces used in the page. */
      Fonts: Artifacts.Font[];
      /** Information on poorly sized font usage and the text affected by it. */
      FontSize: Artifacts.FontSize;
      /** The page's document body innerText if loaded with JavaScript disabled. */
      HTMLWithoutJavaScript: {bodyText: string, hasNoScript: boolean};
      /** Whether the page ended up on an HTTPS page after attempting to load the HTTP version. */
      HTTPRedirect: {value: boolean};
      /** JS coverage information for code used during page load. */
      JsUsage: Crdp.Profiler.ScriptCoverage[];
      /** Parsed version of the page's Web App Manifest, or null if none found. */
      Manifest: Artifacts.Manifest | null;
      /** The URL loaded with interception */
      MixedContent: {url: string};
      /** The status code of the attempted load of the page while network access is disabled. */
      Offline: number;
      /** Size and compression opportunity information for all the images in the page. */
      OptimizedImages: Array<Artifacts.OptimizedImage | Artifacts.OptimizedImageError>;
      /** HTML snippets from any password inputs that prevent pasting. */
      PasswordInputsWithPreventedPaste: {snippet: string}[];
      /** Size info of all network records sent without compression and their size after gzipping. */
      ResponseCompression: {requestId: string, url: string, mimeType: string, transferSize: number, resourceSize: number, gzipSize?: number}[];
      /** Information on fetching and the content of the /robots.txt file. */
      RobotsTxt: {status: number|null, content: string|null};
      /** Version information for all ServiceWorkers active after the first page load. */
      ServiceWorker: {versions: Crdp.ServiceWorker.ServiceWorkerVersion[], registrations: Crdp.ServiceWorker.ServiceWorkerRegistration[]};
      /** Source maps of scripts executed in the page. */
      SourceMaps: Array<Artifacts.SourceMap>;
      /** The status of an offline fetch of the page's start_url. -1 and a explanation if missing or there was an error. */
      StartUrl: {statusCode: number, explanation?: string};
      /** Information on <script> and <link> tags blocking first paint. */
      TagsBlockingFirstPaint: Artifacts.TagBlockingFirstPaint[];
      /** Information about tap targets including their position and size. */
      TapTargets: Artifacts.TapTarget[];
    }

    module Artifacts {
      export type NetworkRequest = _NetworkRequest;
      export type TaskNode = _TaskNode;
      export type MetaElement = LH.Artifacts['MetaElements'][0];

      export interface Accessibility {
        violations: {
          id: string;
          impact: string;
          tags: string[];
          nodes: {
            path: string;
            html: string;
            snippet: string;
            target: string[];
            failureSummary?: string;
            nodeLabel?: string;
          }[];
        }[];
        notApplicable: {
          id: string
        }[];
      }

      export interface CSSStyleSheetInfo {
        header: Crdp.CSS.CSSStyleSheetHeader;
        content: string;
      }

      export interface Doctype {
        name: string;
        publicId: string;
        systemId: string;
      }

      export interface DOMStats {
        /** The total number of elements found within the page's body. */
        totalBodyElements: number;
        width: {max: number, pathToElement: Array<string>, snippet: string};
        depth: {max: number, pathToElement: Array<string>, snippet: string};
      }

      export interface EmbeddedContentInfo {
        tagName: string;
        type: string | null;
        src: string | null;
        data: string | null;
        code: string | null;
        params: {name: string; value: string}[];
      }

      export interface IFrameElement {
        /** The `id` attribute of the iframe. */
        id: string,
        /** The `src` attribute of the iframe. */
        src: string,
        /** The iframe's ClientRect. @see https://developer.mozilla.org/en-US/docs/Web/API/Element/getBoundingClientRect */
        clientRect: {
          top: number;
          bottom: number;
          left: number;
          right: number;
          width: number;
          height: number;
        },
        /** If the iframe or an ancestor of the iframe is fixed in position. */
        isPositionFixed: boolean,
      }

      /** @see https://developer.mozilla.org/en-US/docs/Web/HTML/Element/link#Attributes */
      export interface LinkElement {
        /** The `rel` attribute of the link, normalized to lower case. @see https://developer.mozilla.org/en-US/docs/Web/HTML/Link_types */
        rel: 'alternate'|'canonical'|'dns-prefetch'|'preconnect'|'preload'|'stylesheet'|string;
        /** The `href` attribute of the link or `null` if it was invalid in the header. */
        href: string | null
        /** The raw value of the `href` attribute. Only different from `href` when source is 'header' */
        hrefRaw: string
        /** The `hreflang` attribute of the link */
        hreflang: string
        /** The `as` attribute of the link */
        as: string
        /** The `crossOrigin` attribute of the link */
        crossOrigin: string | null
        /** Where the link was found, either in the DOM or in the headers of the main document */
        source: 'head'|'body'|'headers'
      }

      export interface ScriptElement {
        type: string | null
        src: string | null
        /** The `id` property of the script element; null if it had no `id` or if `source` is 'network'. */
        id: string | null
        async: boolean
        defer: boolean
        /** Path that uniquely identifies the node in the DOM */
        devtoolsNodePath: string;
        /** Where the script was discovered, either in the head, the body, or network records. */
        source: 'head'|'body'|'network'
        /** The content of the inline script or the network record with the matching URL, null if the script had a src and no network record could be found. */
        content: string | null
        /** The ID of the network request that matched the URL of the src or the main document if inline, null if no request could be found. */
        requestId: string | null
      }

      /** @see https://sourcemaps.info/spec.html#h.qz3o9nc69um5 */
      export type RawSourceMap = {
        /** File version and must be a positive integer. */
        version: number
        /** A list of original source files used by the `mappings` entry. */
        sources: string[]
        /** A list of symbol names used by the `mappings` entry. */
        names?: string[]
        /** An optional source root, useful for relocating source files on a server or removing repeated values in the `sources` entry. This value is prepended to the individual entries in the `source` field. */
        sourceRoot?: string
        /** An optional list of source content, useful when the `source` can’t be hosted. The contents are listed in the same order as the sources. */
        sourcesContent?: string[]
        /** A string with the encoded mapping data. */
        mappings: string
        /** An optional name of the generated code (the bundled code that was the result of this build process) that this source map is associated with. */
        file?: string
      }

      /**
       * Source map for a given script found at scriptUrl. If there is an error in fetching or
       * parsing the map, errorMessage will be defined instead of map.
       */
      export type SourceMap = {
        /** URL of code that source map applies to. */
        scriptUrl: string
        /** URL of the source map. undefined if from data URL. */
        sourceMapUrl?: string
        /** Source map data structure. */
        map: RawSourceMap
      } | {
        /** URL of code that source map applies to. */
        scriptUrl: string
        /** URL of the source map. undefined if from data URL. */
        sourceMapUrl?: string
        /** Error that occurred during fetching or parsing of source map. */
        errorMessage: string
        /** No map on account of error. */
        map?: undefined;
      }

      /** @see https://developer.mozilla.org/en-US/docs/Web/HTML/Element/a#Attributes */
      export interface AnchorElement {
        rel: string
        href: string
        text: string
        target: string
        outerHTML: string
      }

      export interface Font {
        display: string;
        family: string;
        featureSettings: string;
        stretch: string;
        style: string;
        unicodeRange: string;
        variant: string;
        weight: string;
        src?: string[];
      }

      export interface FontSize {
        totalTextLength: number;
        failingTextLength: number;
        visitedTextLength: number;
        analyzedFailingTextLength: number;
        /** Elements that contain a text node that failed size criteria. */
        analyzedFailingNodesData: Array<{
          fontSize: number;
          textLength: number;
          node: FontSize.DomNodeWithParent;
          cssRule?: {
            type: 'Regular' | 'Inline' | 'Attributes';
            range?: {startLine: number, startColumn: number};
            parentRule?: {origin: Crdp.CSS.StyleSheetOrigin, selectors: {text: string}[]};
            styleSheetId?: string;
            stylesheet?: Crdp.CSS.CSSStyleSheetHeader;
          }
        }>
      }

      export module FontSize {
        export interface DomNodeWithParent extends Crdp.DOM.Node {
          parentId: number;
          parentNode: DomNodeWithParent;
        }

        export interface DomNodeMaybeWithParent extends Crdp.DOM.Node {
          parentNode?: DomNodeMaybeWithParent;
        }
      }

      // TODO(bckenny): real type for parsed manifest.
      export type Manifest = ReturnType<typeof parseManifest>;

      export interface ImageElement {
        src: string;
        /** The displayed width of the image, uses img.width when available falling back to clientWidth. See https://codepen.io/patrickhulce/pen/PXvQbM for examples. */
        displayedWidth: number;
        /** The displayed height of the image, uses img.height when available falling back to clientHeight. See https://codepen.io/patrickhulce/pen/PXvQbM for examples. */
        displayedHeight: number;
        /** The natural width of the underlying image, uses img.naturalWidth. See https://codepen.io/patrickhulce/pen/PXvQbM for examples. */
        naturalWidth: number;
        /** The natural height of the underlying image, uses img.naturalHeight. See https://codepen.io/patrickhulce/pen/PXvQbM for examples. */
        naturalHeight: number;
        /** The BoundingClientRect of the element. */
        clientRect: {
          top: number;
          bottom: number;
          left: number;
          right: number;
        };
        /** Flags whether this element was an image via CSS background-image rather than <img> tag. */
        isCss: boolean;
        /** Flags whether this element was contained within a <picture> tag. */
        isPicture: boolean;
        /** Flags whether this element was sized using a non-default `object-fit` CSS property. */
        usesObjectFit: boolean;
        /** The size of the underlying image file in bytes. 0 if the file could not be identified. */
        resourceSize: number;
        /** The MIME type of the underlying image file. */
        mimeType?: string;
      }

      export interface OptimizedImage {
        failed: false;
        originalSize: number;
        jpegSize?: number;
        webpSize?: number;

        requestId: string;
        url: string;
        mimeType: string;
        resourceSize: number;
      }

      export interface OptimizedImageError {
        failed: true;
        errMsg: string;

        requestId: string;
        url: string;
        mimeType: string;
        resourceSize: number;
      }

      export interface TagBlockingFirstPaint {
        startTime: number;
        endTime: number;
        transferSize: number;
        tag: {
          tagName: string;
          url: string;
        };
      }

      export interface Rect {
        width: number;
        height: number;
        top: number;
        right: number;
        bottom: number;
        left: number;
      }

      export interface TapTarget {
        snippet: string;
        selector: string;
        nodeLabel?: string;
        path: string;
        href: string;
        clientRects: Rect[];
      }

      export interface ViewportDimensions {
        innerWidth: number;
        innerHeight: number;
        outerWidth: number;
        outerHeight: number;
        devicePixelRatio: number;
      }

      // Computed artifact types below.
      export type CriticalRequestNode = {
        [id: string]: {
          request: Artifacts.NetworkRequest;
          children: CriticalRequestNode;
        }
      }

      export type ManifestValueCheckID = 'hasStartUrl'|'hasIconsAtLeast192px'|'hasIconsAtLeast512px'|'hasPWADisplayValue'|'hasBackgroundColor'|'hasThemeColor'|'hasShortName'|'hasName'|'shortNameLength';

      export type ManifestValues = {
        isParseFailure: false;
        allChecks: {
          id: ManifestValueCheckID;
          failureText: string;
          passing: boolean;
        }[];
      } | {
        isParseFailure: true;
        parseFailureReason: string;
        allChecks: {
          id: ManifestValueCheckID;
          failureText: string;
          passing: boolean;
        }[];
      }

      export interface MeasureEntry {
        // From PerformanceEntry
        readonly duration: number;
        readonly entryType: string;
        readonly name: string;
        readonly startTime: number;
        /** Whether timing entry was collected during artifact gathering. */
        gather?: boolean;
      }

      export interface MetricComputationDataInput {
        devtoolsLog: DevtoolsLog;
        trace: Trace;
        settings: Config.Settings;
        simulator?: LanternSimulator;
      }

      export interface MetricComputationData extends MetricComputationDataInput {
        networkRecords: Array<Artifacts.NetworkRequest>;
        traceOfTab: TraceOfTab;
      }

      export interface Metric {
        timing: number;
        timestamp?: number;
      }

      export interface NetworkAnalysis {
        rtt: number;
        additionalRttByOrigin: Map<string, number>;
        serverResponseTimeByOrigin: Map<string, number>;
        throughput: number;
      }

      export interface LanternMetric {
        timing: number;
        timestamp?: never;
        optimisticEstimate: Gatherer.Simulation.Result
        pessimisticEstimate: Gatherer.Simulation.Result;
        optimisticGraph: Gatherer.Simulation.GraphNode;
        pessimisticGraph: Gatherer.Simulation.GraphNode;
      }

      export type Speedline = speedline.Output<'speedIndex'>;

      export interface TraceTimes {
        navigationStart: number;
        firstPaint?: number;
        firstContentfulPaint: number;
        firstMeaningfulPaint?: number;
        largestContentfulPaint?: number;
        traceEnd: number;
        load?: number;
        domContentLoaded?: number;
      }

      export interface TraceOfTab {
        /** The raw timestamps of key metric events, in microseconds. */
        timestamps: TraceTimes;
        /** The relative times from navigationStart to key metric events, in milliseconds. */
        timings: TraceTimes;
        /** The subset of trace events from the page's process, sorted by timestamp. */
        processEvents: Array<TraceEvent>;
        /** The subset of trace events from the page's main thread, sorted by timestamp. */
        mainThreadEvents: Array<TraceEvent>;
        /** IDs for the trace's main frame, process, and thread. */
        mainFrameIds: {pid: number, tid: number, frameId: string};
        /** The trace event marking navigationStart. */
        navigationStartEvt: TraceEvent;
        /** The trace event marking firstPaint, if it was found. */
        firstPaintEvt?: TraceEvent;
        /** The trace event marking firstContentfulPaint, if it was found. */
        firstContentfulPaintEvt: TraceEvent;
        /** The trace event marking firstMeaningfulPaint, if it was found. */
        firstMeaningfulPaintEvt?: TraceEvent;
<<<<<<< HEAD
        /** The trace event marking largestMeaningfulPaint, if it was found. */
        largestMeaningfulPaintEvt?: TraceEvent;
=======
        /** The trace event marking largestContentfulPaint, if it was found. */
        largestContentfulPaintEvt?: TraceEvent;
>>>>>>> f0d7ceb2
        /** The trace event marking loadEventEnd, if it was found. */
        loadEvt?: TraceEvent;
        /** The trace event marking domContentLoadedEventEnd, if it was found. */
        domContentLoadedEvt?: TraceEvent;
        /**
         * Whether the firstMeaningfulPaintEvt was the definitive event or a fallback to
         * firstMeaningfulPaintCandidate events had to be attempted.
         */
        fmpFellBack: boolean;
        /** Whether LCP was invalidated without a new candidate. */
        lcpInvalidated: boolean;
      }

      /** Information on a tech stack (e.g. a JS library) used by the page. */
      export interface DetectedStack {
        /** The identifier for how this stack was detected. */
        detector: 'js';
        /** The unique string ID for the stack. */
        id: string;
        /** The name of the stack. */
        name: string;
        /** The version of the stack, if it could be detected. */
        version?: string;
        /** The package name on NPM, if it exists. */
        npm?: string;
      }

      export interface TimingSummary {
        firstContentfulPaint: number | undefined;
        firstContentfulPaintTs: number | undefined;
        firstMeaningfulPaint: number | undefined;
        firstMeaningfulPaintTs: number | undefined;
        largestContentfulPaint: number | undefined;
        largestContentfulPaintTs: number | undefined;
        firstCPUIdle: number | undefined;
        firstCPUIdleTs: number | undefined;
        interactive: number | undefined;
        interactiveTs: number | undefined;
        speedIndex: number | undefined;
        speedIndexTs: number | undefined;
        estimatedInputLatency: number | undefined;
        estimatedInputLatencyTs: number | undefined;
        totalBlockingTime: number | undefined;
        observedNavigationStart: number | undefined;
        observedNavigationStartTs: number | undefined;
        observedFirstPaint: number | undefined;
        observedFirstPaintTs: number | undefined;
        observedFirstContentfulPaint: number | undefined;
        observedFirstContentfulPaintTs: number | undefined;
        observedFirstMeaningfulPaint: number | undefined;
        observedFirstMeaningfulPaintTs: number | undefined;
        observedLargestContentfulPaint: number | undefined;
        observedLargestContentfulPaintTs: number | undefined;
        observedTraceEnd: number | undefined;
        observedTraceEndTs: number | undefined;
        observedLoad: number | undefined;
        observedLoadTs: number | undefined;
        observedDomContentLoaded: number | undefined;
        observedDomContentLoadedTs: number | undefined;
        observedFirstVisualChange: number | undefined;
        observedFirstVisualChangeTs: number | undefined;
        observedLastVisualChange: number | undefined;
        observedLastVisualChangeTs: number | undefined;
        observedSpeedIndex: number | undefined;
        observedSpeedIndexTs: number | undefined;
      }
    }
  }
}

// empty export to keep file a module
export {}<|MERGE_RESOLUTION|>--- conflicted
+++ resolved
@@ -525,13 +525,10 @@
         firstContentfulPaintEvt: TraceEvent;
         /** The trace event marking firstMeaningfulPaint, if it was found. */
         firstMeaningfulPaintEvt?: TraceEvent;
-<<<<<<< HEAD
         /** The trace event marking largestMeaningfulPaint, if it was found. */
         largestMeaningfulPaintEvt?: TraceEvent;
-=======
         /** The trace event marking largestContentfulPaint, if it was found. */
         largestContentfulPaintEvt?: TraceEvent;
->>>>>>> f0d7ceb2
         /** The trace event marking loadEventEnd, if it was found. */
         loadEvt?: TraceEvent;
         /** The trace event marking domContentLoadedEventEnd, if it was found. */
